module msh

go 1.19

require (
<<<<<<< HEAD
	github.com/chzyer/readline v1.5.1
	github.com/denisbrodbeck/machineid v1.0.1
	github.com/dreamscached/minequery/v2 v2.3.1
	github.com/shirou/gopsutil v3.21.11+incompatible
	golang.org/x/image v0.1.0
	golang.org/x/sys v0.3.0
=======
	github.com/denisbrodbeck/machineid v1.0.1
	github.com/shirou/gopsutil v3.21.11+incompatible
	golang.org/x/image v0.3.0
	golang.org/x/sys v0.4.0
>>>>>>> 571f417d
)

require (
	github.com/go-ole/go-ole v1.2.6 // indirect
<<<<<<< HEAD
	github.com/google/uuid v1.3.0 // indirect
	github.com/patrickmn/go-cache v2.1.0+incompatible // indirect
=======
>>>>>>> 571f417d
	github.com/stretchr/testify v1.8.1 // indirect
	github.com/tklauser/go-sysconf v0.3.10 // indirect
	github.com/tklauser/numcpus v0.5.0 // indirect
	github.com/yusufpapurcu/wmi v1.2.2 // indirect
<<<<<<< HEAD
	golang.org/x/text v0.5.0 // indirect
=======
>>>>>>> 571f417d
)<|MERGE_RESOLUTION|>--- conflicted
+++ resolved
@@ -3,34 +3,21 @@
 go 1.19
 
 require (
-<<<<<<< HEAD
 	github.com/chzyer/readline v1.5.1
 	github.com/denisbrodbeck/machineid v1.0.1
 	github.com/dreamscached/minequery/v2 v2.3.1
 	github.com/shirou/gopsutil v3.21.11+incompatible
-	golang.org/x/image v0.1.0
-	golang.org/x/sys v0.3.0
-=======
-	github.com/denisbrodbeck/machineid v1.0.1
-	github.com/shirou/gopsutil v3.21.11+incompatible
 	golang.org/x/image v0.3.0
 	golang.org/x/sys v0.4.0
->>>>>>> 571f417d
 )
 
 require (
 	github.com/go-ole/go-ole v1.2.6 // indirect
-<<<<<<< HEAD
 	github.com/google/uuid v1.3.0 // indirect
 	github.com/patrickmn/go-cache v2.1.0+incompatible // indirect
-=======
->>>>>>> 571f417d
 	github.com/stretchr/testify v1.8.1 // indirect
 	github.com/tklauser/go-sysconf v0.3.10 // indirect
 	github.com/tklauser/numcpus v0.5.0 // indirect
 	github.com/yusufpapurcu/wmi v1.2.2 // indirect
-<<<<<<< HEAD
-	golang.org/x/text v0.5.0 // indirect
-=======
->>>>>>> 571f417d
+	golang.org/x/text v0.6.0 // indirect
 )