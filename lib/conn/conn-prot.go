package conn

import (
	"bytes"
	"encoding/json"
	"math/big"
	"net"
	"strings"

	"msh/lib/config"
	"msh/lib/errco"
	"msh/lib/model"
)

// buildMessage takes the request type and message to write to the client
func buildMessage(reqType int, message string) []byte {
	// mountHeader mounts the full header to a specified message
	var mountHeader = func(data []byte) []byte {
		//                  ┌--------------------full header--------------------┐
		// scheme:          [ sub-header1     | sub-header2 | sub-header3       | message   ]
		// bytes used:      [ 2               | 1           | 2                 | 0 - 16379 ]
		// value range:     [ 128 0 - 255 127 | 0           | 128 0 - 255 127	| --------- ]

		// addSubHeader mounts 1 sub-header to a specified message
		var addSubHeader = func(message []byte) []byte {
			//              ┌------sub-header1/3------┐
			// scheme:      [ firstByte | secondByte  | data ]
			// value range: [ 128 - 255 | 0 - 127     | ---- ]
			// it's a number composed of 2 digits in base-128 (firstByte is least significant byte)
			// sub-header represents the length of the following data

			firstByte := len(message)%128 + 128
			secondByte := float64(len(message) / 128)
			return append([]byte{byte(firstByte), byte(secondByte)}, message...)
		}

		// sub-header3 calculation
		data = addSubHeader(data)

		// sub-header2 calculation
		data = append([]byte{0}, data...)

		// sub-header1 calculation
		data = addSubHeader(data)

		return data
	}

	switch reqType {

	// send text to be shown in the loadscreen
	case errco.CLIENT_REQ_JOIN:
		messageStruct := &model.DataTxt{}
		messageStruct.Text = message

		dataTxtJSON, err := json.Marshal(messageStruct)
		if err != nil {
			// don't return error, just log it
			errco.LogMshErr(errco.NewErr(errco.ERROR_JSON_MARSHAL, errco.LVL_D, "buildMessage", err.Error()))
			return nil
		}

		return mountHeader(dataTxtJSON)

	// send server info
	case errco.CLIENT_REQ_INFO:

		// "&" [\x26] is converted to "§" [\xc2\xa7]
		// this step is not strictly necessary if in msh-config is used the character "§"
		message = strings.ReplaceAll(message, "&", "§")

		// replace "\\n" with "\n" in case the new line was set as msh parameter
		message = strings.ReplaceAll(message, "\\n", "\n")

		messageStruct := &model.DataInfo{}
		messageStruct.Description.Text = message
		messageStruct.Players.Max = 0
		messageStruct.Players.Online = 0
		messageStruct.Version.Name = config.ConfigRuntime.Server.Version
		messageStruct.Version.Protocol = config.ConfigRuntime.Server.Protocol
		messageStruct.Favicon = "data:image/png;base64," + config.ServerIcon

		dataInfJSON, err := json.Marshal(messageStruct)
		if err != nil {
			// don't return error, just log it
			errco.LogMshErr(errco.NewErr(errco.ERROR_JSON_MARSHAL, errco.LVL_D, "buildMessage", err.Error()))
			return nil
		}

		return mountHeader(dataInfJSON)

	default:
		return nil
	}
}

// getReqType returns the request type (INFO or JOIN) and playerName of the client
func getReqType(clientSocket net.Conn) ([]byte, int, string, *errco.Error) {
	dataReqFull := []byte{}
	playerName := "player unknown"

	data, errMsh := getClientPacket(clientSocket)
	if errMsh != nil {
		return nil, errco.ERROR_CLIENT_REQ, "", errMsh.AddTrace("getReqType")
	}

	dataReqFull = append(dataReqFull, data...)

	// generate flags
	listenPortByt := big.NewInt(int64(config.ListenPort)).Bytes() // calculates listen port in BigEndian bytes
	reqFlagInfo := append(listenPortByt, byte(1))                 // flag contained in INFO request packet -> [99 211 1]
	reqFlagJoin := append(listenPortByt, byte(2))                 // flag contained in JOIN request packet -> [99 211 2]

<<<<<<< HEAD
	switch {
	case bytes.Contains(data, reqFlagInfo):
		// client is requesting server info
		//  _____________ case 1 _____________      ___________ case 2 ____________
		// [ ... x x x (listenPortBytes) 1 1 0] or [ ... x x x (listenPortBytes) 1 ]
		// [           ^---reqFlagInfo---^    ]    [           ^---reqFlagInfo---^ ]
		return data, errco.CLIENT_REQ_INFO, playerName, nil

	case bytes.Contains(data, reqFlagJoin):
		// client is trying to join the server
		//  _____________________ case 1 ______________________      _______________________ case 2 _______________________
		// [ ... x x x (listenPortBytes) 2 x x x (player name) ] or [ ... x x x (listenPortBytes) 2 ][ x x x (player name) ]
		// [           ^---reqFlagJoin---^                     ]    [           ^---reqFlagJoin---^ ][                     ]
		// [                               ^--dataSplAft[1]--^ ]    [              dataSplitAft[1]-╝][                     ]

		dataSplAft := bytes.SplitAfter(data, reqFlagJoin)
		if len(dataSplAft[1]) > 0 {
			// case 1: player name is already contained in packet
			playerName = string(dataSplAft[1][3:])

		} else {
			// case 2: player name is contained in following packet
			data, errMsh = getClientPacket(clientSocket)
			if errMsh != nil {
				// this error is non-blocking: log the error and return "player unknown"
				errco.LogMshErr(errMsh.AddTrace("extractPlayerName"))
				playerName = "player unknown"
			}
			dataReqFull = append(dataReqFull, data...)
			playerName = string(data[3:])
		}

		return dataReqFull, errco.CLIENT_REQ_JOIN, playerName, nil

	default:
		return nil, errco.CLIENT_REQ_UNKN, "", errco.NewErr(errco.CLIENT_REQ_UNKN, errco.LVL_D, "getReqType", "client request unknown")
=======
	// extract request type byte
	reqTypeByte := byte(0)
	if len(reqPacket) > int(reqPacket[0]) {
		reqTypeByte = reqPacket[int(reqPacket[0])]
	}

	// client is requesting server info (and ping)
	// request type packet: [ 16 0 244 5 9 49 50 55 46 48 46 48 46 49 99 211 1 ]
	//                      [ 16 ... x x x (listenPortBytes) 1 ] or [ 16 ... x x x (listenPortBytes) 1 1 0]
	//                      [              ^---reqFlagInfo---^ ]    [              ^---reqFlagInfo---^    ]
	//                      [    ^-------------16 bytes------^ ]    [    ^-------------16 bytes------^    ]

	// client is requesting to join the server
	// request type packet: [ 16 0 244 5 9 49 50 55 46 48 46 48 46 49 99 211 2 ]
	//                      [ 16 ... x x x (listenPortBytes) 2 ]
	//                      [              ^---reqFlagJoin---^ ]
	//                      [    ^-------------16 bytes------^ ]

	switch {
	case reqTypeByte == byte(1) || bytes.Contains(reqPacket, reqFlagInfo):
		return errco.CLIENT_REQ_INFO, "player unknown", nil // player name is sent only when client is joining

	case reqTypeByte == byte(2) || bytes.Contains(reqPacket, reqFlagJoin):
		return errco.CLIENT_REQ_JOIN, getPlayerName(clientSocket), nil

	default:
		return errco.CLIENT_REQ_UNKN, "player unknown", errco.NewErr(errco.CLIENT_REQ_UNKN, errco.LVL_D, "getReqType", "client request unknown")
>>>>>>> f6c5844c
	}
}

// getPing responds to the ping request
func getPing(clientSocket net.Conn) *errco.Error {
	// read the first packet
	pingData, errMsh := getClientPacket(clientSocket)
	if errMsh != nil {
		return errMsh.AddTrace("getPing [1]")
	}

	switch {
	case bytes.Equal(pingData, []byte{1, 0}):
		// packet is [1 0]
		// read the second packet
		pingData, errMsh = getClientPacket(clientSocket)
		if errMsh != nil {
			return errMsh.AddTrace("getPing [2]")
		}

	case bytes.Equal(pingData[:2], []byte{1, 0}):
		// packet is [1 0 9 1 0 0 0 0 0 89 73 114]
		// remove first 2 bytes: [1 0 9 1 0 0 0 0 0 89 73 114] -> [9 1 0 0 0 0 0 89 73 114]
		pingData = pingData[2:]
	}

	// answer ping
	clientSocket.Write(pingData)

	errco.Logln(errco.LVL_E, "%smsh --> client%s:%v", errco.COLOR_PURPLE, errco.COLOR_RESET, pingData)

	return nil
}

// getClientPacket reads the client socket and returns only the bytes containing data
func getClientPacket(clientSocket net.Conn) ([]byte, *errco.Error) {
	buf := make([]byte, 1024)

	// read first packet
	dataLen, err := clientSocket.Read(buf)
	if err != nil {
		return nil, errco.NewErr(errco.ERROR_CLIENT_SOCKET_READ, errco.LVL_D, "getClientPacket", "error during clientSocket.Read()")
	}

	errco.Logln(errco.LVL_E, "%sclient --> msh%s:%v", errco.COLOR_PURPLE, errco.COLOR_RESET, buf[:dataLen])

	return buf[:dataLen], nil
}

<<<<<<< HEAD
// extractPlayerName retrieves the name of the player that is trying to connect.
// "player unknown" is returned in case of error or reqFlagJoin not found
func extractPlayerNameOLD(data, reqFlagJoin []byte, clientSocket net.Conn) string {
	// player name is found only in join request packet
	if !bytes.Contains(data, reqFlagJoin) {
		// reqFlagJoin not found
=======
// getPlayerName retrieves the name of the player that is trying to connect.
// "player unknown" is returned in case of error
func getPlayerName(clientSocket net.Conn) string {
	// playername packet is sent from client after join server request packet
	// playername packet: [ 11 0 9 103 101 107 105 103 101 107 57 57 ]
	//                    [        ^----------player name----------^ ]
	//                    [        ^-----------data[3:]------------^ ]

	data, errMsh := getClientPacket(clientSocket)
	if errMsh != nil {
		// this error is non-blocking: log the error and return "player unknown"
		errco.LogMshErr(errMsh.AddTrace("extractPlayerName"))
>>>>>>> f6c5844c
		return "player unknown"
	}

	return string(data[3:])
}<|MERGE_RESOLUTION|>--- conflicted
+++ resolved
@@ -111,21 +111,31 @@
 	reqFlagInfo := append(listenPortByt, byte(1))                 // flag contained in INFO request packet -> [99 211 1]
 	reqFlagJoin := append(listenPortByt, byte(2))                 // flag contained in JOIN request packet -> [99 211 2]
 
-<<<<<<< HEAD
+	// extract request type key byte
+	reqTypeKeyByte := byte(0)
+	if len(data) > int(data[0]) {
+		reqTypeKeyByte = data[int(data[0])]
+	}
+
 	switch {
-	case bytes.Contains(data, reqFlagInfo):
+	case reqTypeKeyByte == byte(1) || bytes.Contains(data, reqFlagInfo):
 		// client is requesting server info
-		//  _____________ case 1 _____________      ___________ case 2 ____________
-		// [ ... x x x (listenPortBytes) 1 1 0] or [ ... x x x (listenPortBytes) 1 ]
-		// [           ^---reqFlagInfo---^    ]    [           ^---reqFlagInfo---^ ]
+		// example: [ 16 0 244 5 9 49 50 55 46 48 46 48 46 49 99 211 1 1 0 ]
+		//  ______________ case 1 _______________      _____________ case 2 _____________
+		// [ 16 ... x x x (listenPortBytes) 1 1 0] or [ 16 ... x x x (listenPortBytes) 1 ]
+		// [              ^---reqFlagInfo---^    ]    [           ^---reqFlagInfo---^    ]
+		// [    ^-------------16 bytes------^    ]    [    ^-------------16 bytes------^ ]
+
 		return data, errco.CLIENT_REQ_INFO, playerName, nil
 
-	case bytes.Contains(data, reqFlagJoin):
+	case reqTypeKeyByte == byte(2) || bytes.Contains(data, reqFlagJoin):
 		// client is trying to join the server
-		//  _____________________ case 1 ______________________      _______________________ case 2 _______________________
-		// [ ... x x x (listenPortBytes) 2 x x x (player name) ] or [ ... x x x (listenPortBytes) 2 ][ x x x (player name) ]
-		// [           ^---reqFlagJoin---^                     ]    [           ^---reqFlagJoin---^ ][                     ]
-		// [                               ^--dataSplAft[1]--^ ]    [              dataSplitAft[1]-╝][                     ]
+		// example: [ 16 0 244 5 9 49 50 55 46 48 46 48 46 49 99 211 2 ]
+		//  _______________________ case 1 _______________________      ________________________ case 2 _________________________
+		// [ 16 ... x x x (listenPortBytes) 2 x x x (player name) ] or [ 16 ... x x x (listenPortBytes) 2 ][ x x x (player name) ]
+		// [              ^---reqFlagJoin---^                     ]    [              ^---reqFlagJoin---^ ][                     ]
+		// [                                  ^--dataSplAft[1]--^ ]    [                 dataSplitAft[1]-╝][                     ]
+		// [    ^-------------16 bytes------^                     ]    [    ^-------------16 bytes------^ ][                     ]
 
 		dataSplAft := bytes.SplitAfter(data, reqFlagJoin)
 		if len(dataSplAft[1]) > 0 {
@@ -148,35 +158,6 @@
 
 	default:
 		return nil, errco.CLIENT_REQ_UNKN, "", errco.NewErr(errco.CLIENT_REQ_UNKN, errco.LVL_D, "getReqType", "client request unknown")
-=======
-	// extract request type byte
-	reqTypeByte := byte(0)
-	if len(reqPacket) > int(reqPacket[0]) {
-		reqTypeByte = reqPacket[int(reqPacket[0])]
-	}
-
-	// client is requesting server info (and ping)
-	// request type packet: [ 16 0 244 5 9 49 50 55 46 48 46 48 46 49 99 211 1 ]
-	//                      [ 16 ... x x x (listenPortBytes) 1 ] or [ 16 ... x x x (listenPortBytes) 1 1 0]
-	//                      [              ^---reqFlagInfo---^ ]    [              ^---reqFlagInfo---^    ]
-	//                      [    ^-------------16 bytes------^ ]    [    ^-------------16 bytes------^    ]
-
-	// client is requesting to join the server
-	// request type packet: [ 16 0 244 5 9 49 50 55 46 48 46 48 46 49 99 211 2 ]
-	//                      [ 16 ... x x x (listenPortBytes) 2 ]
-	//                      [              ^---reqFlagJoin---^ ]
-	//                      [    ^-------------16 bytes------^ ]
-
-	switch {
-	case reqTypeByte == byte(1) || bytes.Contains(reqPacket, reqFlagInfo):
-		return errco.CLIENT_REQ_INFO, "player unknown", nil // player name is sent only when client is joining
-
-	case reqTypeByte == byte(2) || bytes.Contains(reqPacket, reqFlagJoin):
-		return errco.CLIENT_REQ_JOIN, getPlayerName(clientSocket), nil
-
-	default:
-		return errco.CLIENT_REQ_UNKN, "player unknown", errco.NewErr(errco.CLIENT_REQ_UNKN, errco.LVL_D, "getReqType", "client request unknown")
->>>>>>> f6c5844c
 	}
 }
 
@@ -224,31 +205,4 @@
 	errco.Logln(errco.LVL_E, "%sclient --> msh%s:%v", errco.COLOR_PURPLE, errco.COLOR_RESET, buf[:dataLen])
 
 	return buf[:dataLen], nil
-}
-
-<<<<<<< HEAD
-// extractPlayerName retrieves the name of the player that is trying to connect.
-// "player unknown" is returned in case of error or reqFlagJoin not found
-func extractPlayerNameOLD(data, reqFlagJoin []byte, clientSocket net.Conn) string {
-	// player name is found only in join request packet
-	if !bytes.Contains(data, reqFlagJoin) {
-		// reqFlagJoin not found
-=======
-// getPlayerName retrieves the name of the player that is trying to connect.
-// "player unknown" is returned in case of error
-func getPlayerName(clientSocket net.Conn) string {
-	// playername packet is sent from client after join server request packet
-	// playername packet: [ 11 0 9 103 101 107 105 103 101 107 57 57 ]
-	//                    [        ^----------player name----------^ ]
-	//                    [        ^-----------data[3:]------------^ ]
-
-	data, errMsh := getClientPacket(clientSocket)
-	if errMsh != nil {
-		// this error is non-blocking: log the error and return "player unknown"
-		errco.LogMshErr(errMsh.AddTrace("extractPlayerName"))
->>>>>>> f6c5844c
-		return "player unknown"
-	}
-
-	return string(data[3:])
 }