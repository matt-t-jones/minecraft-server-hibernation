package conn

import (
	"fmt"
	"io"
	"net"
	"strings"
	"time"

	"msh/lib/config"
	"msh/lib/errco"
	"msh/lib/servctrl"
	"msh/lib/servstats"
)

// HandleClientSocket handles a client that is connecting.
// Can handle a client that is requesting server info or trying to join.
// [goroutine]
func HandleClientSocket(clientSocket net.Conn) {
	// handling of ipv6 addresses
	li := strings.LastIndex(clientSocket.RemoteAddr().String(), ":")
	clientAddress := clientSocket.RemoteAddr().String()[:li]

<<<<<<< HEAD
	reqPacket, reqType, playerName, errMsh := getReqType(clientSocket)
	if errMsh != nil {
		errco.LogMshErr(errMsh.AddTrace("HandleClientSocket"))
		return
	}

	switch reqType {
	case errco.CLIENT_REQ_INFO:
		errco.Logln(errco.LVL_D, "%s requested server info from %s:%d to %s:%d", playerName, clientAddress, config.ListenPort, config.TargetHost, config.TargetPort)

		if servstats.Stats.Status != errco.SERVER_STATUS_ONLINE || servstats.Stats.Suspended {
			// ms not online or suspended
=======
	if servstats.Stats.Error != nil {
		// close the client connection at the end
		defer func() {
			errco.Logln(errco.LVL_D, "closing connection for: %s", clientAddress)
			clientSocket.Close()
		}()

		reqType, playerName, errMsh := getReqType(clientSocket)
		if errMsh != nil {
			errco.LogMshErr(errMsh.AddTrace("HandleClientSocket"))
			return
		}

		switch reqType {
		case errco.CLIENT_REQ_INFO:
			// log to msh console and answer to client with error
			errco.Logln(errco.LVL_D, "%s requested server info from %s:%d to %s:%d but server has encountered major problems", playerName, clientAddress, config.ListenPort, config.TargetHost, config.TargetPort)
			mes := buildMessage(reqType, servstats.Stats.Error.Ori+": "+servstats.Stats.Error.Str)
			clientSocket.Write(mes)
			errco.Logln(errco.LVL_E, "%smsh --> client%s:%v", errco.COLOR_PURPLE, errco.COLOR_RESET, mes)

			// answer to client ping
			errMsh = getPing(clientSocket)
			if errMsh != nil {
				errco.LogMshErr(errMsh.AddTrace("HandleClientSocket"))
			}
		case errco.CLIENT_REQ_JOIN:
			// log to msh console and answer to client with error
			errco.Logln(errco.LVL_D, "%s requested server info from %s:%d to %s:%d but server has encountered major problems", playerName, clientAddress, config.ListenPort, config.TargetHost, config.TargetPort)
			mes := buildMessage(reqType, servstats.Stats.Error.Ori+": "+servstats.Stats.Error.Str)
			clientSocket.Write(mes)
			errco.Logln(errco.LVL_E, "%smsh --> client%s:%v", errco.COLOR_PURPLE, errco.COLOR_RESET, mes)
		}

		return
	}

	switch servstats.Stats.Status {
	case errco.SERVER_STATUS_OFFLINE:
		// close the client connection at the end
		defer func() {
			errco.Logln(errco.LVL_D, "closing connection for: %s", clientAddress)
			clientSocket.Close()
		}()

		reqType, playerName, errMsh := getReqType(clientSocket)
		if errMsh != nil {
			errco.LogMshErr(errMsh.AddTrace("HandleClientSocket"))
			return
		}
>>>>>>> f6c5844c

			defer func() {
				// close the client connection
				errco.Logln(errco.LVL_D, "closing connection for: %s", clientAddress)
				clientSocket.Close()
			}()

			// answer to client with emulated server info
<<<<<<< HEAD
			var mes []byte
			switch servstats.Stats.Status {
			case errco.SERVER_STATUS_OFFLINE:
				mes = buildMessage(errco.MESSAGE_FORMAT_INFO, config.ConfigRuntime.Msh.InfoHibernation)
			case errco.SERVER_STATUS_STARTING:
				mes = buildMessage(errco.MESSAGE_FORMAT_INFO, config.ConfigRuntime.Msh.InfoStarting)
			case errco.SERVER_STATUS_ONLINE: // ms suspended
				mes = buildMessage(errco.MESSAGE_FORMAT_INFO, config.ConfigRuntime.Msh.InfoHibernation)
			case errco.SERVER_STATUS_STOPPING:
				mes = buildMessage(errco.MESSAGE_FORMAT_INFO, "server is stopping...\nrefresh the page")
			}
=======
			mes := buildMessage(reqType, config.ConfigRuntime.Msh.InfoHibernation)
>>>>>>> f6c5844c
			clientSocket.Write(mes)
			errco.Logln(errco.LVL_E, "%smsh --> client%s:%v", errco.COLOR_PURPLE, errco.COLOR_RESET, mes)

			// answer to client ping
			errMsh := getPing(clientSocket)
			if errMsh != nil {
				errco.LogMshErr(errMsh.AddTrace("HandleClientSocket"))
				return
			}

		} else {
			// ms online and not suspended

			// open proxy between client and server
			openProxy(clientSocket, reqPacket)
		}

	case errco.CLIENT_REQ_JOIN:
		errco.Logln(errco.LVL_D, "%s tried to join from %s:%d to %s:%d", playerName, clientAddress, config.ListenPort, config.TargetHost, config.TargetPort)

<<<<<<< HEAD
		if servstats.Stats.Status != errco.SERVER_STATUS_ONLINE {
			// ms not online (un/suspended)

			defer func() {
				// close the client connection
				errco.Logln(errco.LVL_D, "closing connection for: %s", clientAddress)
				clientSocket.Close()
			}()

			// check if the client address or player name are whitelisted
			errMsh := config.IsWhitelisted(playerName, clientAddress)
=======
			// check if the client is whitelisted
			// clientAddress, playerName
			errMsh := config.ConfigRuntime.InWhitelist(playerName, clientAddress)
>>>>>>> f6c5844c
			if errMsh != nil {
				// warn client with text in the loadscreen
				errco.LogMshErr(errMsh.AddTrace("HandleClientSocket"))
<<<<<<< HEAD
				mes := buildMessage(errco.MESSAGE_FORMAT_TXT, "You don't have permission to warm this server")
=======
				mes := buildMessage(reqType, "You don't have permission to start this server")
>>>>>>> f6c5844c
				clientSocket.Write(mes)
				errco.Logln(errco.LVL_E, "%smsh --> client%s:%v", errco.COLOR_PURPLE, errco.COLOR_RESET, mes)
				return
			}

			// issue warm
			errMsh = servctrl.WarmMS()
			if errMsh != nil {
				// warn client with text in the loadscreen
				errco.LogMshErr(errMsh.AddTrace("HandleClientSocket"))
<<<<<<< HEAD
				mes := buildMessage(errco.MESSAGE_FORMAT_TXT, "An error occurred while warming the server: check the msh log")
=======
				mes := buildMessage(reqType, "An error occurred while starting the server: check the msh log")
>>>>>>> f6c5844c
				clientSocket.Write(mes)
				errco.Logln(errco.LVL_E, "%smsh --> client%s:%v", errco.COLOR_PURPLE, errco.COLOR_RESET, mes)
				return
			}

<<<<<<< HEAD
			// answer client with text in the loadscreen
			mes := buildMessage(errco.MESSAGE_FORMAT_TXT, "Server start command issued. Please wait... "+servstats.Stats.LoadProgress)
			clientSocket.Write(mes)
			errco.Logln(errco.LVL_E, "%smsh --> client%s:%v", errco.COLOR_PURPLE, errco.COLOR_RESET, mes)

		} else {
			// ms online (un/suspended)

			// issue warm
			errMsh = servctrl.WarmMS()
=======
			// log to msh console and answer client with text in the loadscreen
			errco.Logln(errco.LVL_D, "%s tried to join from %s:%d to %s:%d", playerName, clientAddress, config.ListenPort, config.TargetHost, config.TargetPort)
			mes := buildMessage(reqType, "Server start command issued. Please wait... "+servstats.Stats.LoadProgress)
			clientSocket.Write(mes)
			errco.Logln(errco.LVL_E, "%smsh --> client%s:%v", errco.COLOR_PURPLE, errco.COLOR_RESET, mes)
		}

	case errco.SERVER_STATUS_STARTING:
		// close the client connection at the end
		defer func() {
			errco.Logln(errco.LVL_D, "closing connection for: %s", clientAddress)
			clientSocket.Close()
		}()

		reqType, playerName, errMsh := getReqType(clientSocket)
		if errMsh != nil {
			errco.LogMshErr(errMsh.AddTrace("HandleClientSocket"))
			return
		}

		switch reqType {
		case errco.CLIENT_REQ_INFO:
			// client requests "INFO"

			errco.Logln(errco.LVL_D, "%s requested server info from %s:%d to %s:%d during server startup", playerName, clientAddress, config.ListenPort, config.TargetHost, config.TargetPort)

			// answer to client with emulated server info
			mes := buildMessage(reqType, config.ConfigRuntime.Msh.InfoStarting)
			clientSocket.Write(mes)
			errco.Logln(errco.LVL_E, "%smsh --> client%s:%v", errco.COLOR_PURPLE, errco.COLOR_RESET, mes)

			// answer to client ping
			errMsh = getPing(clientSocket)
>>>>>>> f6c5844c
			if errMsh != nil {
				// warn client with text in the loadscreen
				errco.LogMshErr(errMsh.AddTrace("HandleClientSocket"))
				mes := buildMessage(errco.MESSAGE_FORMAT_TXT, "An error occurred while warming the server: check the msh log")
				clientSocket.Write(mes)
				errco.Logln(errco.LVL_E, "%smsh --> client%s:%v", errco.COLOR_PURPLE, errco.COLOR_RESET, mes)
				return
			}

<<<<<<< HEAD
			// open proxy between client and server
			openProxy(clientSocket, reqPacket)
=======
		case errco.CLIENT_REQ_JOIN:
			// client requests "JOIN"

			// log to msh console and answer to client with text in the loadscreen
			errco.Logln(errco.LVL_D, "%s tried to join from %s:%d to %s:%d during server startup", playerName, clientAddress, config.ListenPort, config.TargetHost, config.TargetPort)
			mes := buildMessage(reqType, "Server is starting. Please wait... "+servstats.Stats.LoadProgress)
			clientSocket.Write(mes)
			errco.Logln(errco.LVL_E, "%smsh --> client%s:%v", errco.COLOR_PURPLE, errco.COLOR_RESET, mes)
>>>>>>> f6c5844c
		}
	}
}

<<<<<<< HEAD
func openProxy(clientSocket net.Conn, serverInitPacket []byte) {
	// open a connection to ms and connect it with the client
	serverSocket, err := net.Dial("tcp", fmt.Sprintf("%s:%d", config.TargetHost, config.TargetPort))
	if err != nil {
		errco.LogMshErr(errco.NewErr(errco.ERROR_SERVER_DIAL, errco.LVL_D, "HandleClientSocket", err.Error()))
		// report dial error to client with text in the loadscreen
		mes := buildMessage(errco.MESSAGE_FORMAT_TXT, "can't connect to server... check if minecraft server is running")
		clientSocket.Write(mes)
		errco.Logln(errco.LVL_E, "%smsh --> client%s:%v", errco.COLOR_PURPLE, errco.COLOR_RESET, mes)
		return
	}

	// stopC is used to close serv->client and client->serv at the same time
	stopC := make(chan bool, 1)
=======
	case errco.SERVER_STATUS_ONLINE:
		// just open a connection with the server and connect it with the client
		serverSocket, err := net.Dial("tcp", fmt.Sprintf("%s:%d", config.TargetHost, config.TargetPort))
		if err != nil {
			errco.LogMshErr(errco.NewErr(errco.ERROR_SERVER_DIAL, errco.LVL_D, "HandleClientSocket", err.Error()))
			// report dial error to client with text in the loadscreen
			mes := buildMessage(errco.CLIENT_REQ_JOIN, "can't connect to server... check if minecraft server is running and set the correct targetPort")
			clientSocket.Write(mes)
			errco.Logln(errco.LVL_E, "%smsh --> client%s:%v", errco.COLOR_PURPLE, errco.COLOR_RESET, mes)
			return
		}
>>>>>>> f6c5844c

	// forward the request packet data
	serverSocket.Write(serverInitPacket)

	// launch proxy client -> server
	go forward(clientSocket, serverSocket, false, stopC)

	// launch proxy server -> client
	go forward(serverSocket, clientSocket, true, stopC)
}

// forward takes a source and a destination net.Conn and forwards them.
// (isServerToClient used to know the forward direction).
// [goroutine]
func forward(source, destination net.Conn, isServerToClient bool, stopC chan bool) {
	data := make([]byte, 1024)

	for {
		// if stopC receives true, close the source connection, otherwise continue
		select {
		case <-stopC:
			source.Close()
			return
		default:
		}

		// update read and write timeout
		source.SetReadDeadline(time.Now().Add(time.Duration(config.ConfigRuntime.Msh.TimeBeforeStoppingEmptyServer) * time.Second))
		destination.SetWriteDeadline(time.Now().Add(time.Duration(config.ConfigRuntime.Msh.TimeBeforeStoppingEmptyServer) * time.Second))

		// read data from source
		dataLen, err := source.Read(data)
		if err != nil {
			// case in which the connection is closed by the source or closed by target
			if err == io.EOF {
				errco.Logln(errco.LVL_D, "forward: closing %15s --> %15s because of: %s", strings.Split(source.RemoteAddr().String(), ":")[0], strings.Split(destination.RemoteAddr().String(), ":")[0], err.Error())
			} else {
				errco.Logln(errco.LVL_D, "forward: %v\n%15s --> %15s", err, strings.Split(source.RemoteAddr().String(), ":")[0], strings.Split(destination.RemoteAddr().String(), ":")[0])
			}

			// close the source connection
			stopC <- true
			source.Close()
			return
		}

		// write data to destination
		destination.Write(data[:dataLen])

		// calculate bytes/s to client/server
		if errco.DebugLvl >= errco.LVL_D {
			servstats.Stats.M.Lock()
			if isServerToClient {
				servstats.Stats.BytesToClients = servstats.Stats.BytesToClients + float64(dataLen)
				errco.Logln(errco.LVL_E, "%sserver --> client%s:%v", errco.COLOR_BLUE, errco.COLOR_RESET, data[:dataLen])
			} else {
				servstats.Stats.BytesToServer = servstats.Stats.BytesToServer + float64(dataLen)
				errco.Logln(errco.LVL_E, "%sclient --> server%s:%v", errco.COLOR_GREEN, errco.COLOR_RESET, data[:dataLen])
			}
			servstats.Stats.M.Unlock()
		}
	}
}<|MERGE_RESOLUTION|>--- conflicted
+++ resolved
@@ -21,20 +21,13 @@
 	li := strings.LastIndex(clientSocket.RemoteAddr().String(), ":")
 	clientAddress := clientSocket.RemoteAddr().String()[:li]
 
-<<<<<<< HEAD
 	reqPacket, reqType, playerName, errMsh := getReqType(clientSocket)
 	if errMsh != nil {
 		errco.LogMshErr(errMsh.AddTrace("HandleClientSocket"))
 		return
 	}
 
-	switch reqType {
-	case errco.CLIENT_REQ_INFO:
-		errco.Logln(errco.LVL_D, "%s requested server info from %s:%d to %s:%d", playerName, clientAddress, config.ListenPort, config.TargetHost, config.TargetPort)
-
-		if servstats.Stats.Status != errco.SERVER_STATUS_ONLINE || servstats.Stats.Suspended {
-			// ms not online or suspended
-=======
+	// if ms has a major error warn the client and return
 	if servstats.Stats.Error != nil {
 		// close the client connection at the end
 		defer func() {
@@ -42,12 +35,6 @@
 			clientSocket.Close()
 		}()
 
-		reqType, playerName, errMsh := getReqType(clientSocket)
-		if errMsh != nil {
-			errco.LogMshErr(errMsh.AddTrace("HandleClientSocket"))
-			return
-		}
-
 		switch reqType {
 		case errco.CLIENT_REQ_INFO:
 			// log to msh console and answer to client with error
@@ -72,20 +59,12 @@
 		return
 	}
 
-	switch servstats.Stats.Status {
-	case errco.SERVER_STATUS_OFFLINE:
-		// close the client connection at the end
-		defer func() {
-			errco.Logln(errco.LVL_D, "closing connection for: %s", clientAddress)
-			clientSocket.Close()
-		}()
-
-		reqType, playerName, errMsh := getReqType(clientSocket)
-		if errMsh != nil {
-			errco.LogMshErr(errMsh.AddTrace("HandleClientSocket"))
-			return
-		}
->>>>>>> f6c5844c
+	switch reqType {
+	case errco.CLIENT_REQ_INFO:
+		errco.Logln(errco.LVL_D, "%s requested server info from %s:%d to %s:%d", playerName, clientAddress, config.ListenPort, config.TargetHost, config.TargetPort)
+
+		if servstats.Stats.Status != errco.SERVER_STATUS_ONLINE || servstats.Stats.Suspended {
+			// ms not online or suspended
 
 			defer func() {
 				// close the client connection
@@ -94,21 +73,17 @@
 			}()
 
 			// answer to client with emulated server info
-<<<<<<< HEAD
 			var mes []byte
 			switch servstats.Stats.Status {
 			case errco.SERVER_STATUS_OFFLINE:
-				mes = buildMessage(errco.MESSAGE_FORMAT_INFO, config.ConfigRuntime.Msh.InfoHibernation)
+				mes = buildMessage(reqType, config.ConfigRuntime.Msh.InfoHibernation)
 			case errco.SERVER_STATUS_STARTING:
-				mes = buildMessage(errco.MESSAGE_FORMAT_INFO, config.ConfigRuntime.Msh.InfoStarting)
+				mes = buildMessage(reqType, config.ConfigRuntime.Msh.InfoStarting)
 			case errco.SERVER_STATUS_ONLINE: // ms suspended
-				mes = buildMessage(errco.MESSAGE_FORMAT_INFO, config.ConfigRuntime.Msh.InfoHibernation)
+				mes = buildMessage(reqType, config.ConfigRuntime.Msh.InfoHibernation)
 			case errco.SERVER_STATUS_STOPPING:
-				mes = buildMessage(errco.MESSAGE_FORMAT_INFO, "server is stopping...\nrefresh the page")
-			}
-=======
-			mes := buildMessage(reqType, config.ConfigRuntime.Msh.InfoHibernation)
->>>>>>> f6c5844c
+				mes = buildMessage(reqType, "server is stopping...\nrefresh the page")
+			}
 			clientSocket.Write(mes)
 			errco.Logln(errco.LVL_E, "%smsh --> client%s:%v", errco.COLOR_PURPLE, errco.COLOR_RESET, mes)
 
@@ -129,7 +104,6 @@
 	case errco.CLIENT_REQ_JOIN:
 		errco.Logln(errco.LVL_D, "%s tried to join from %s:%d to %s:%d", playerName, clientAddress, config.ListenPort, config.TargetHost, config.TargetPort)
 
-<<<<<<< HEAD
 		if servstats.Stats.Status != errco.SERVER_STATUS_ONLINE {
 			// ms not online (un/suspended)
 
@@ -140,20 +114,11 @@
 			}()
 
 			// check if the client address or player name are whitelisted
-			errMsh := config.IsWhitelisted(playerName, clientAddress)
-=======
-			// check if the client is whitelisted
-			// clientAddress, playerName
 			errMsh := config.ConfigRuntime.InWhitelist(playerName, clientAddress)
->>>>>>> f6c5844c
 			if errMsh != nil {
 				// warn client with text in the loadscreen
 				errco.LogMshErr(errMsh.AddTrace("HandleClientSocket"))
-<<<<<<< HEAD
-				mes := buildMessage(errco.MESSAGE_FORMAT_TXT, "You don't have permission to warm this server")
-=======
-				mes := buildMessage(reqType, "You don't have permission to start this server")
->>>>>>> f6c5844c
+				mes := buildMessage(reqType, "You don't have permission to warm this server")
 				clientSocket.Write(mes)
 				errco.Logln(errco.LVL_E, "%smsh --> client%s:%v", errco.COLOR_PURPLE, errco.COLOR_RESET, mes)
 				return
@@ -164,19 +129,14 @@
 			if errMsh != nil {
 				// warn client with text in the loadscreen
 				errco.LogMshErr(errMsh.AddTrace("HandleClientSocket"))
-<<<<<<< HEAD
-				mes := buildMessage(errco.MESSAGE_FORMAT_TXT, "An error occurred while warming the server: check the msh log")
-=======
-				mes := buildMessage(reqType, "An error occurred while starting the server: check the msh log")
->>>>>>> f6c5844c
+				mes := buildMessage(reqType, "An error occurred while warming the server: check the msh log")
 				clientSocket.Write(mes)
 				errco.Logln(errco.LVL_E, "%smsh --> client%s:%v", errco.COLOR_PURPLE, errco.COLOR_RESET, mes)
 				return
 			}
 
-<<<<<<< HEAD
 			// answer client with text in the loadscreen
-			mes := buildMessage(errco.MESSAGE_FORMAT_TXT, "Server start command issued. Please wait... "+servstats.Stats.LoadProgress)
+			mes := buildMessage(reqType, "Server start command issued. Please wait... "+servstats.Stats.LoadProgress)
 			clientSocket.Write(mes)
 			errco.Logln(errco.LVL_E, "%smsh --> client%s:%v", errco.COLOR_PURPLE, errco.COLOR_RESET, mes)
 
@@ -185,41 +145,6 @@
 
 			// issue warm
 			errMsh = servctrl.WarmMS()
-=======
-			// log to msh console and answer client with text in the loadscreen
-			errco.Logln(errco.LVL_D, "%s tried to join from %s:%d to %s:%d", playerName, clientAddress, config.ListenPort, config.TargetHost, config.TargetPort)
-			mes := buildMessage(reqType, "Server start command issued. Please wait... "+servstats.Stats.LoadProgress)
-			clientSocket.Write(mes)
-			errco.Logln(errco.LVL_E, "%smsh --> client%s:%v", errco.COLOR_PURPLE, errco.COLOR_RESET, mes)
-		}
-
-	case errco.SERVER_STATUS_STARTING:
-		// close the client connection at the end
-		defer func() {
-			errco.Logln(errco.LVL_D, "closing connection for: %s", clientAddress)
-			clientSocket.Close()
-		}()
-
-		reqType, playerName, errMsh := getReqType(clientSocket)
-		if errMsh != nil {
-			errco.LogMshErr(errMsh.AddTrace("HandleClientSocket"))
-			return
-		}
-
-		switch reqType {
-		case errco.CLIENT_REQ_INFO:
-			// client requests "INFO"
-
-			errco.Logln(errco.LVL_D, "%s requested server info from %s:%d to %s:%d during server startup", playerName, clientAddress, config.ListenPort, config.TargetHost, config.TargetPort)
-
-			// answer to client with emulated server info
-			mes := buildMessage(reqType, config.ConfigRuntime.Msh.InfoStarting)
-			clientSocket.Write(mes)
-			errco.Logln(errco.LVL_E, "%smsh --> client%s:%v", errco.COLOR_PURPLE, errco.COLOR_RESET, mes)
-
-			// answer to client ping
-			errMsh = getPing(clientSocket)
->>>>>>> f6c5844c
 			if errMsh != nil {
 				// warn client with text in the loadscreen
 				errco.LogMshErr(errMsh.AddTrace("HandleClientSocket"))
@@ -229,31 +154,19 @@
 				return
 			}
 
-<<<<<<< HEAD
 			// open proxy between client and server
 			openProxy(clientSocket, reqPacket)
-=======
-		case errco.CLIENT_REQ_JOIN:
-			// client requests "JOIN"
-
-			// log to msh console and answer to client with text in the loadscreen
-			errco.Logln(errco.LVL_D, "%s tried to join from %s:%d to %s:%d during server startup", playerName, clientAddress, config.ListenPort, config.TargetHost, config.TargetPort)
-			mes := buildMessage(reqType, "Server is starting. Please wait... "+servstats.Stats.LoadProgress)
-			clientSocket.Write(mes)
-			errco.Logln(errco.LVL_E, "%smsh --> client%s:%v", errco.COLOR_PURPLE, errco.COLOR_RESET, mes)
->>>>>>> f6c5844c
 		}
 	}
 }
 
-<<<<<<< HEAD
 func openProxy(clientSocket net.Conn, serverInitPacket []byte) {
 	// open a connection to ms and connect it with the client
 	serverSocket, err := net.Dial("tcp", fmt.Sprintf("%s:%d", config.TargetHost, config.TargetPort))
 	if err != nil {
 		errco.LogMshErr(errco.NewErr(errco.ERROR_SERVER_DIAL, errco.LVL_D, "HandleClientSocket", err.Error()))
 		// report dial error to client with text in the loadscreen
-		mes := buildMessage(errco.MESSAGE_FORMAT_TXT, "can't connect to server... check if minecraft server is running")
+		mes := buildMessage(errco.CLIENT_REQ_JOIN, "can't connect to server... check if minecraft server is running and set the correct targetPort")
 		clientSocket.Write(mes)
 		errco.Logln(errco.LVL_E, "%smsh --> client%s:%v", errco.COLOR_PURPLE, errco.COLOR_RESET, mes)
 		return
@@ -261,19 +174,6 @@
 
 	// stopC is used to close serv->client and client->serv at the same time
 	stopC := make(chan bool, 1)
-=======
-	case errco.SERVER_STATUS_ONLINE:
-		// just open a connection with the server and connect it with the client
-		serverSocket, err := net.Dial("tcp", fmt.Sprintf("%s:%d", config.TargetHost, config.TargetPort))
-		if err != nil {
-			errco.LogMshErr(errco.NewErr(errco.ERROR_SERVER_DIAL, errco.LVL_D, "HandleClientSocket", err.Error()))
-			// report dial error to client with text in the loadscreen
-			mes := buildMessage(errco.CLIENT_REQ_JOIN, "can't connect to server... check if minecraft server is running and set the correct targetPort")
-			clientSocket.Write(mes)
-			errco.Logln(errco.LVL_E, "%smsh --> client%s:%v", errco.COLOR_PURPLE, errco.COLOR_RESET, mes)
-			return
-		}
->>>>>>> f6c5844c
 
 	// forward the request packet data
 	serverSocket.Write(serverInitPacket)
